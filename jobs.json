{
    "jobname": "12/03/2020",
    "experiments": [
        {
            "model": 
            {
                "network": "resnet101"
            },
            "data": 
            {
                "dataset": "CIFAR100",
		"dataloader-kwargs":
		{
			"batch_size": 256
		}
            },
            "optimizer": 
            {
                "type": "SGD"
            },
            "lr": 
            {
                "type": "MultiStepLR"
            },
<<<<<<< HEAD
	    "num_epochs": 30
=======
            "num_epochs": 3
>>>>>>> 11940bda
        }
    ]
}<|MERGE_RESOLUTION|>--- conflicted
+++ resolved
@@ -22,11 +22,7 @@
             {
                 "type": "MultiStepLR"
             },
-<<<<<<< HEAD
-	    "num_epochs": 30
-=======
             "num_epochs": 3
->>>>>>> 11940bda
         }
     ]
 }